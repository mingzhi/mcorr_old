--- conflicted
+++ resolved
@@ -176,11 +176,7 @@
 		defer close(jobChan)
 		for aln := range alnChan {
 			mateAln := <-mateAlnChan
-<<<<<<< HEAD
 			if len(aln.Sequences) > 1 && len(mateAln.Sequences) > 1 {
-=======
-			if len(aln.Sequences) > 0 && len(mateAln.Sequences) > 0 {
->>>>>>> 4dc236bf
 				j := job{A: aln, B: mateAln}
 				jobChan <- j
 			}
@@ -232,11 +228,7 @@
 		index := 0
 		for {
 			alignment, err := xmfaReader.Read()
-<<<<<<< HEAD
 			alnChan <- Alignment{ID: fmt.Sprintf("%d", index), Sequences: alignment}
-
-=======
->>>>>>> 4dc236bf
 			if err != nil {
 				if err != io.EOF {
 					panic(err)
